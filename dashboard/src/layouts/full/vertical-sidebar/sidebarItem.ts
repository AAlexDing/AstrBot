--- conflicted
+++ resolved
@@ -59,16 +59,13 @@
     to: '/conversation'
   },
   {
-<<<<<<< HEAD
     title: '会话管理',
     icon: 'mdi-account-group',
     to: '/session-management'
   },
   {
-    title: '控制台',
-=======
     title: 'core.navigation.console',
->>>>>>> cd4802da
+
     icon: 'mdi-console',
     to: '/console'
   },
