--- conflicted
+++ resolved
@@ -640,19 +640,9 @@
 
     async def _download_file(self):
         """下载文件"""
-<<<<<<< HEAD
-        if self._downloaded:
-            return
-
-        download_dir = os.path.join(get_astrbot_data_path(), "download")
+        download_dir = os.path.join(get_astrbot_data_path(), "temp")
         os.makedirs(download_dir, exist_ok=True)
         file_path = os.path.join(download_dir, f"{uuid.uuid4().hex}")
-
-=======
-        os.makedirs("data/temp", exist_ok=True)
-        filename = self.name or f"{uuid.uuid4().hex}"
-        file_path = f"data/temp/{filename}"
->>>>>>> 2abd7d8c
         await download_file(self.url, file_path)
         self.file_ = os.path.abspath(file_path)
 
