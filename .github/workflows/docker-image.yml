--- conflicted
+++ resolved
@@ -27,7 +27,6 @@
         if: github.event_name == 'workflow_dispatch'
         run: git checkout ${{ steps.get-latest-tag.outputs.latest_tag }}
 
-<<<<<<< HEAD
       - name: Check if version is pre-release
         id: check-prerelease
         run: |
@@ -43,7 +42,7 @@
             echo "is_prerelease=false" >> $GITHUB_OUTPUT
             echo "Version $version is a stable release, will push latest tag"
           fi
-=======
+
       - name: Build Dashboard
         run: |
           cd dashboard
@@ -54,7 +53,6 @@
           cd ..
           mkdir -p data
           cp -r dashboard/dist data/
->>>>>>> 61d4f1fd
 
       - name: Set QEMU
         uses: docker/setup-qemu-action@v3
